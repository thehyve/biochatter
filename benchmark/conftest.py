--- conflicted
+++ resolved
@@ -16,7 +16,6 @@
 
 # which dataset should be used for benchmarking?
 BENCHMARK_DATASET = get_benchmark_dataset()
-
 
 # which models should be benchmarked?
 OPENAI_MODEL_NAMES = [
@@ -27,15 +26,9 @@
 XINFERENCE_MODELS = {
     "llama-2-chat": {
         "model_size_in_billions": [
-<<<<<<< HEAD
-            "7",
-            # "13",
-            # 70,
-=======
             7,
             13,
             70,
->>>>>>> 14c3fde3
         ],
         "model_format": "ggmlv3",
         "quantization": [
@@ -43,26 +36,14 @@
             # "q3_K_L",
             "q3_K_M",
             # "q3_K_S",
-<<<<<<< HEAD
-            # "q4_0",
-            # "q4_1",
-            # "q4_K_M",
-            # "q4_K_S",
-            # "q5_0",
-=======
             "q4_0",
             "q4_1",
             "q4_K_M",
             "q4_K_S",
             "q5_0",
->>>>>>> 14c3fde3
             # "q5_1",
             "q5_K_M",
             # "q5_K_S",
-<<<<<<< HEAD
-            # "q6_K",
-            # "q8_0",
-=======
             "q6_K",
             "q8_0",
         ],
@@ -81,25 +62,8 @@
             # "Q5_K_M",
             # "Q6_K",
             "Q8_0",
->>>>>>> 14c3fde3
         ],
     },
-    # "mixtral-instruct-v0.1": {
-    #    "model_size_in_billions": [
-    #        "46_7",
-    #    ],
-    #    "model_format": "ggufv2",
-    #    "quantization": [
-    #        "Q2_K",
-    #        # "Q3_K_M",
-    #        "Q4_0",
-    #        # "Q4_K_M",
-    #        "Q5_0",
-    #        # "Q5_K_M",
-    #        # "Q6_K",
-    #        "Q8_0",
-    #    ],
-    # },
 }
 
 # create concrete benchmark list by concatenating all combinations of model
