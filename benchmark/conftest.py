import os

from dotenv import load_dotenv
from xinference.client import Client
import pytest
import requests

import numpy as np
import pandas as pd

from biochatter.prompts import BioCypherPromptEngine
from biochatter.llm_connect import GptConversation, XinferenceConversation
from .load_dataset import get_benchmark_dataset
from .benchmark_utils import benchmark_already_executed

# how often should each benchmark be run?
N_ITERATIONS = 1

# which dataset should be used for benchmarking?
BENCHMARK_DATASET = get_benchmark_dataset()

# which models should be benchmarked?
OPENAI_MODEL_NAMES = [
    # "gpt-3.5-turbo-0613",
    # "gpt-3.5-turbo-0125",
    # "gpt-4-0613",
    # "gpt-4-0125-preview",
]

XINFERENCE_MODELS = {
    # "llama-2-chat": {
    #     "model_size_in_billions": [
    #         7,
    #         13,
    #         70,
    #     ],
    #     "model_format": "ggufv2",
    #     "quantization": [
    #         "Q2_K",
    #         # "Q3_K_S",
    #         "Q3_K_M",
    #         # "Q3_K_L",
    #         # "Q4_0",
    #         # "Q4_K_S",
    #         "Q4_K_M",
    #         # "Q5_0",
    #         # "Q5_K_S",
    #         "Q5_K_M",
    #         "Q6_K",
    #         "Q8_0",
    #     ],
    # },
    # "code-llama-instruct": {
    #     "model_size_in_billions": [
    #         7,
    #         13,
    #         34,
    #     ],
    #     "model_format": "ggufv2",
    #     "quantization": [
    #         "Q2_K",
    #         # "Q3_K_L",
    #         "Q3_K_M",
    #         # "Q3_K_S",
    #         # "Q4_0",
    #         "Q4_K_M",
    #         # "Q4_K_S",
    #         # "Q5_0",
    #         "Q5_K_M",
    #         # "Q5_K_S",
    #         "Q6_K",
    #         "Q8_0",
    #     ],
    # },
    # "mixtral-instruct-v0.1": {
    #     "model_size_in_billions": [
    #         "46_7",
    #     ],
    #     "model_format": "ggufv2",
    #     "quantization": [
    #         "Q2_K",
    #         "Q3_K_M",
    #         # "Q4_0",
    #         "Q4_K_M",
    #         # "Q5_0",
    #         "Q5_K_M",
    #         "Q6_K",
    #         "Q8_0",
    #     ],
    # },
    "openhermes-2.5": {
        "model_size_in_billions": [
            7,
        ],
        "model_format": "ggufv2",
        "quantization": [
            "Q2_K",
            # "Q3_K_S",
            "Q3_K_M",
            # "Q3_K_L",
            # "Q4_0",
            # "Q4_K_S",
            "Q4_K_M",
            # "Q5_0",
            # "Q5_K_S",
            "Q5_K_M",
            "Q6_K",
            "Q8_0",
        ],
    },
    # "chatglm3": {
    #     "model_size_in_billions": [
    #         6,
    #     ],
    #     "model_format": "ggmlv3",
    #     "quantization": [
    #         "q4_0",
    #     ],
    # },
    # "mistral-instruct-v0.2": {
    #     "model_size_in_billions": [
    #         7,
    #     ],
    #     "model_format": "ggufv2",
    #     "quantization": [
    #         "Q2_K",
    #         # "Q3_K_S",
    #         "Q3_K_M",
    #         # "Q3_K_L",
    #         # "Q4_0",
    #         # "Q4_K_S",
    #         "Q4_K_M",
    #         # "Q5_0",
    #         # "Q5_K_S",
    #         "Q5_K_M",
    #         "Q6_K",
    #         "Q8_0",
    #     ],
    # },
    # "gemma-it": {
    #     "model_size_in_billions": [
    #         2,
    #         7,
    #     ],
    #     "model_format": "pytorch",
    #     "quantization": [
    #         "none",
    #         "4-bit",
    #         "8-bit",
    #     ],
    # },
<<<<<<< HEAD
    # "llama-3-instruct": {
    #     "model_size_in_billions": [
    #         8,
    #         # 70,
    #     ],
    #     "model_format": "ggufv2",
    #     "quantization": [
    #         # 8B model quantisations
    #         # "IQ3_M",
    #         "Q4_K_M",
    #         "Q5_K_M",
    #         "Q6_K",
    #         "Q8_0",
    #         # 70B model quantisations
    #         # "IQ1_M",
    #         # "IQ2_XS",
    #         # "Q4_K_M",
    #     ],
    # },
=======
    "llama-3-instruct": {
        "model_size_in_billions": [
            8,
            # 70,
        ],
        "model_format": "ggufv2",
        "quantization": [
            # 8B model quantisations
            # "IQ3_M",
            "Q4_K_M",
            "Q5_K_M",
            "Q6_K",
            "Q8_0",
            # 70B model quantisations
            # "IQ1_M",
            # "IQ2_XS",
            # "Q4_K_M",
        ],
    },
    # "custom-llama-3-instruct": {
    #     "model_size_in_billions": [
    #         70,
    #     ],
    #     "model_format": "ggufv2",
    #     "quantization": [
    #         "IQ1_M",
    #     ],
    # },
    "openbiollm-llama3-8b": {
        "model_size_in_billions": [
            8,
        ],
        "model_format": "pytorch",
        "quantization": [
            "none",
        ],
    },
>>>>>>> 113c874b
}

# create concrete benchmark list by concatenating all combinations of model
# names, model sizes and quantizations
XINFERENCE_MODEL_NAMES = [
    f"{model_name}:{model_size}:{model_format}:{quantization}"
    for model_name in XINFERENCE_MODELS.keys()
    for model_size in XINFERENCE_MODELS[model_name]["model_size_in_billions"]
    for model_format in [XINFERENCE_MODELS[model_name]["model_format"]]
    for quantization in XINFERENCE_MODELS[model_name]["quantization"]
]

BENCHMARKED_MODELS = OPENAI_MODEL_NAMES + XINFERENCE_MODEL_NAMES
BENCHMARKED_MODELS.sort()

# Xinference IP and port
BENCHMARK_URL = "http://localhost:9997"


@pytest.fixture(scope="session")
def client():
    try:
        client = Client(base_url=BENCHMARK_URL)
    except requests.exceptions.ConnectionError:
        raise ConnectionError(
            f"Could not connect to Xinference server at {BENCHMARK_URL}. "
            "Please make sure that the server is running."
        )
    return client


@pytest.fixture(scope="session", autouse=True)
def register_model(client):
    """
    Register custom (non-builtin) models with the Xinference server. Should only
    happen once per session.
    """

    registrations = client.list_model_registrations(model_type="LLM")
    registered_models = [
        registration["model_name"] for registration in registrations
    ]

    if "openbiollm-llama3-8b" not in registered_models:
        with open("benchmark/models/openbiollm-llama3-8b.json") as fd:
            model = fd.read()
        client.register_model(model_type="LLM", model=model, persist=False)

    # if "custom-llama-3-instruct-70b" not in registered_models:
    #     with open("benchmark/models/custom-llama-3-instruct-70b.json") as fd:
    #         model = fd.read()
    #     client.register_model(model_type="LLM", model=model, persist=False)


def pytest_collection_modifyitems(items):
    """
    Pytest hook function to modify the collected test items.
    Called once after collection has been performed.

    Used here to order items by their `callspec.id` (which starts with the
    model name and configuration) to ensure running all tests for one model
    before moving to the next model.
    """

    items.sort(
        key=lambda item: (item.callspec.id if hasattr(item, "callspec") else "")
    )

    # can we skip here the tests (model x hash) that have already been executed?


# parameterise tests to run for each model
@pytest.fixture(params=BENCHMARKED_MODELS)
def model_name(request):
    return request.param


@pytest.fixture
def multiple_testing(request):
    def run_multiple_times(test_func, *args, **kwargs):
        scores = []
        for _ in range(N_ITERATIONS):
            score, max = test_func(*args, **kwargs)
            scores.append(score)
        mean_score = sum(scores) / N_ITERATIONS
        sd_score = np.std(scores)
        # TODO return standard deviation with score
        return (mean_score, max, N_ITERATIONS)

    return run_multiple_times


def calculate_bool_vector_score(vector: list[bool]) -> tuple[int, int]:
    score = sum(vector)
    max = len(vector)
    return (score, max)


@pytest.fixture
def prompt_engine(request, model_name):
    """
    Generates a constructor for the prompt engine for the current model name.
    """

    def setup_prompt_engine(kg_schema_dict):
        return BioCypherPromptEngine(
            schema_config_or_info_dict=kg_schema_dict,
            model_name=model_name,
        )

    return setup_prompt_engine


@pytest.fixture
def conversation(request, model_name, client):
    """
    Decides whether to run the test or skip due to the test having been run
    before. If not skipped, will create a conversation object for interfacing
    with the model.
    """
    test_name = request.node.originalname.replace("test_", "")
    subtask = "?"  # TODO can we get the subtask here?
    if benchmark_already_executed(model_name, test_name, subtask):
        pass
        # pytest.skip(
        #     f"benchmark {test_name}: {subtask} with {model_name} already executed"
        # )

    if model_name in OPENAI_MODEL_NAMES:
        conversation = GptConversation(
            model_name=model_name,
            prompts={},
            correct=False,
        )
        # delete first dots if venv is in project env
        cus_path = os.getcwd() + "../../venv/bin/.env"
        load_dotenv(cus_path)
        conversation.set_api_key(
            os.getenv("OPENAI_API_KEY"), user="benchmark_user"
        )
    elif model_name in XINFERENCE_MODEL_NAMES:
        (
            _model_name,
            _model_size,
            _model_format,
            _model_quantization,
        ) = model_name.split(":")
        if not "_" in _model_size:
            _model_size = int(_model_size)

        # if exact model already running, return conversation
        running_models = client.list_models()
        if running_models:
            for running_model in running_models:
                if (
                    running_models[running_model]["model_name"] == _model_name
                    and running_models[running_model]["model_size_in_billions"]
                    == _model_size
                    and running_models[running_model]["quantization"]
                    == _model_quantization
                ):
                    conversation = XinferenceConversation(
                        base_url=BENCHMARK_URL,
                        model_name=_model_name,
                        prompts={},
                        correct=False,
                    )
                    return conversation

        # else, terminate all running models
        for running_model in running_models:
            client.terminate_model(running_model)

        # and launch model to be tested
        if _model_format == "pytorch":
            _model_engine = "transformers"
        elif _model_format in ["ggufv2", "ggmlv3"]:
            _model_engine = "llama.cpp"
        client.launch_model(
            model_engine=_model_engine,
            model_name=_model_name,
            model_size_in_billions=_model_size,
            model_format=_model_format,
            quantization=_model_quantization,
        )

        # return conversation
        conversation = XinferenceConversation(
            base_url=BENCHMARK_URL,
            model_name=_model_name,
            prompts={},
            correct=False,
        )

    return conversation


@pytest.fixture
def evaluation_conversation():
    conversation = GptConversation(
        model_name="gpt-3.5-turbo",
        prompts={},
        correct=False,
    )
    # delete first dots if venv is in project env
    cus_path = os.getcwd() + "../../venv/bin/.env"
    load_dotenv(cus_path)
    conversation.set_api_key(os.getenv("OPENAI_API_KEY"), user="benchmark_user")
    return conversation


def pytest_addoption(parser):
    parser.addoption(
        "--run-all",
        action="store_true",
        default=False,
        help="Run all benchmark tests from scratch",
    )


@pytest.fixture(autouse=True, scope="session")
def delete_results_csv_file_content(request):
    """
    If --run-all is set, the former benchmark data are deleted and all
    benchmarks are executed again.
    """
    if request.config.getoption("--run-all"):
        RESULT_FILES = [
            f"benchmark/results/{file}"
            for file in os.listdir("benchmark/results")
            if file.endswith(".csv")
        ]
        for f in RESULT_FILES:
            if os.path.exists(f):
                old_df = pd.read_csv(f, header=0)
                empty_df = pd.DataFrame(columns=old_df.columns)
                empty_df.to_csv(f, index=False)


@pytest.fixture(scope="session")
def result_files():
    RESULT_FILES = [
        f"benchmark/results/{file}"
        for file in os.listdir("benchmark/results")
        if file.endswith(".csv")
    ]
    result_files = {}
    result_columns = [
        "model_name",
        "subtask",
        "score",
        "iterations",
        "md5_hash",
    ]
    for file in RESULT_FILES:
        try:
            result_file = pd.read_csv(file, header=0)
        except (pd.errors.EmptyDataError, FileNotFoundError):
            result_file = pd.DataFrame(
                columns=result_columns,
            )
            result_file.to_csv(file, index=False)

        if not np.array_equal(
            result_file.columns,
            result_columns,
        ):
            result_file.columns = result_columns

        result_files[file] = result_file

    return result_files


def pytest_generate_tests(metafunc):
    """
    Pytest hook function to generate test cases.
    Called once for each test case in the benchmark test collection.
    If fixture is part of test declaration, the test is parametrized.
    """
    # Load the data file
    data_file = BENCHMARK_DATASET["benchmark_data.yaml"]

    # Parametrize the fixtures with the collected rows
    if "test_data_biocypher_query_generation" in metafunc.fixturenames:
        metafunc.parametrize(
            "test_data_biocypher_query_generation",
            data_file["biocypher_query_generation"],
        )
    if "test_data_rag_interpretation" in metafunc.fixturenames:
        metafunc.parametrize(
            "test_data_rag_interpretation",
            data_file["rag_interpretation"],
        )
    if "test_data_text_extraction" in metafunc.fixturenames:
        metafunc.parametrize(
            "test_data_text_extraction",
            data_file["text_extraction"],
        )
    if "test_data_correctness" in metafunc.fixturenames:
        metafunc.parametrize(
            "test_data_correctness",
            data_file["correctness"],
        )


@pytest.fixture
def kg_schemas():
    data_file = BENCHMARK_DATASET["benchmark_data.yaml"]
    return data_file["kg_schemas"]<|MERGE_RESOLUTION|>--- conflicted
+++ resolved
@@ -149,7 +149,6 @@
     #         "8-bit",
     #     ],
     # },
-<<<<<<< HEAD
     # "llama-3-instruct": {
     #     "model_size_in_billions": [
     #         8,
@@ -169,26 +168,6 @@
     #         # "Q4_K_M",
     #     ],
     # },
-=======
-    "llama-3-instruct": {
-        "model_size_in_billions": [
-            8,
-            # 70,
-        ],
-        "model_format": "ggufv2",
-        "quantization": [
-            # 8B model quantisations
-            # "IQ3_M",
-            "Q4_K_M",
-            "Q5_K_M",
-            "Q6_K",
-            "Q8_0",
-            # 70B model quantisations
-            # "IQ1_M",
-            # "IQ2_XS",
-            # "Q4_K_M",
-        ],
-    },
     # "custom-llama-3-instruct": {
     #     "model_size_in_billions": [
     #         70,
@@ -198,16 +177,15 @@
     #         "IQ1_M",
     #     ],
     # },
-    "openbiollm-llama3-8b": {
-        "model_size_in_billions": [
-            8,
-        ],
-        "model_format": "pytorch",
-        "quantization": [
-            "none",
-        ],
-    },
->>>>>>> 113c874b
+    # "openbiollm-llama3-8b": {
+    #     "model_size_in_billions": [
+    #         8,
+    #     ],
+    #     "model_format": "pytorch",
+    #     "quantization": [
+    #         "none",
+    #     ],
+    # },
 }
 
 # create concrete benchmark list by concatenating all combinations of model
