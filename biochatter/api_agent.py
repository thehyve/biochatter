--- conflicted
+++ resolved
@@ -354,13 +354,7 @@
     """    
     def __init__(self, llm):
         self.llm = llm
-<<<<<<< HEAD
         self.blast_result_path = ".blast"
-=======
-        self.blast_result_path = (
-            "docs/api_agent/BLAST_tool/BLAST_response/results"
-        )
->>>>>>> bf773081
         self.blast_prompt_path = "docs/api_agent/BLAST_tool/persistent_files/api_documentation/BLAST.txt"
         self.builder = BlastQueryBuilder()
         self.fetcher = BlastFetcher()
@@ -441,20 +435,7 @@
             self.error = f"Failed to extract answer from BLAST results."
             return
 
-<<<<<<< HEAD
         if final_answer:
             print(f"Final Answer: {final_answer}")
             self.final_answer = final_answer
-            return 
-=======
-        print(f"Final Answer: {final_answer}")
-
-
-# How to use it: the code below has to be integrated into the RAG
-# openai_api_key = os.getenv("OPENAI_API_KEY")
-# llm = ChatOpenAI(model_name='gpt-4', temperature=0, openai_api_key=openai_api_key)
-
-# api_agent = ApiAgent(llm)
-# question = "Which organism does the DNA sequence come from: TTCATCGGTCTGAGCAGAGGATGAAGTTGCAAATGATGCAAGCAAAACAGCTCAAAGATGAAGAGGAAAAGGCTATACACAACAGGAGCAATGTAGATACAGAAGGT"
-# api_agent.test_fetch_blast_results(question)
->>>>>>> bf773081
+            return 