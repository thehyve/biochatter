# ChatGSE LLM connectivity
# connect to API
# keep track of message history
# query API
# correct response
# update usage stats

try:
    import streamlit as st
except ImportError:
    st = None

from abc import ABC, abstractmethod
from typing import Optional
import json
import logging
import urllib.parse

<<<<<<< HEAD
from langchain.llms import HuggingFaceHub
from langchain.schema import AIMessage, HumanMessage, SystemMessage
from langchain.chat_models import ChatOpenAI, AzureChatOpenAI, ChatOllama
=======
from langchain_community.chat_models import (
    ChatOpenAI,
    AzureChatOpenAI,
    ChatOllama,
)
from langchain_community.llms.huggingface_hub import HuggingFaceHub
from langchain_core.messages import AIMessage, HumanMessage, SystemMessage
from xinference.client import Client
>>>>>>> 89ec5af3
import nltk
import openai

from ._stats import get_stats
from .rag_agent import RagAgent
<<<<<<< HEAD
from ._image import encode_image, encode_image_from_url
=======
>>>>>>> 89ec5af3

logger = logging.getLogger(__name__)

OPENAI_MODELS = [
    "gpt-3.5-turbo",
    "gpt-3.5-turbo-16k",
    "gpt-3.5-turbo-0613",  # updated 3.5-turbo
    "gpt-3.5-turbo-1106",  # further updated 3.5-turbo
    "gpt-4",
    "gpt-4-32k",
    "gpt-4-1106-preview",  # gpt-4 turbo, 128k tokens
]

HUGGINGFACE_MODELS = ["bigscience/bloom"]

XINFERENCE_MODELS = ["custom-endpoint"]

TOKEN_LIMITS = {
    "gpt-3.5-turbo": 4000,
    "gpt-3.5-turbo-16k": 16000,
    "gpt-3.5-turbo-0613": 4000,
    "gpt-3.5-turbo-1106": 16000,
    "gpt-4": 8000,
    "gpt-4-32k": 32000,
    "gpt-4-1106-preview": 128000,
    "bigscience/bloom": 1000,
    "custom-endpoint": 1,  # Reasonable value?
}


class Conversation(ABC):
    """

    Use this class to set up a connection to an LLM API. Can be used to set the
    user name and API key, append specific messages for system, user, and AI
    roles (if available), set up the general context as well as manual and
    tool-based data inputs, and finally to query the API with prompts made by
    the user.

    The conversation class is expected to have a `messages` attribute to store
    the conversation, and a `history` attribute, which is a list of messages in
    a specific format for logging / printing.

    """

    def __init__(
        self,
        model_name: str,
        prompts: dict,
        correct: bool = True,
        split_correction: bool = False,
    ):
        super().__init__()
        self.model_name = model_name
        self.prompts = prompts
        self.correct = correct
        self.split_correction = split_correction
        self.rag_agents: list[RagAgent] = []
        self.history = []
        self.messages = []
        self.ca_messages = []
        self.current_statements = []

    def set_user_name(self, user_name: str):
        self.user_name = user_name

    def set_rag_agent(self, agent: RagAgent):
        """
        Update or insert rag_agent: if the rag_agent with the same mode already
        exists, it will be updated. Otherwise, the new rag_agent will be inserted.
        """
        i, _ = self._find_rag_agent(agent.mode)
        if i < 0:
            # insert
            self.rag_agents.append(agent)
        else:
            # update
            self.rag_agents[i] = agent

    def _find_rag_agent(self, mode: str) -> tuple[int, RagAgent]:
        for i, val in enumerate(self.rag_agents):
            if val.mode == mode:
                return i, val
        return -1, None

    @abstractmethod
    def set_api_key(self, api_key: str, user: Optional[str] = None):
        pass

    def get_prompts(self):
        return self.prompts

    def set_prompts(self, prompts: dict):
        self.prompts = prompts

    def append_ai_message(self, message: str) -> None:
        """
        Add a message from the AI to the conversation.

        Args:
            message (str): The message from the AI.
        """
        self.messages.append(
            AIMessage(
                content=message,
            ),
        )

    def append_system_message(self, message: str) -> None:
        """
        Add a system message to the conversation.

        Args:
            message (str): The system message.
        """
        self.messages.append(
            SystemMessage(
                content=message,
            ),
        )

    def append_ca_message(self, message: str) -> None:
        """
        Add a message to the correcting agent conversation.

        Args:
            message (str): The message to the correcting agent.
        """
        self.ca_messages.append(
            SystemMessage(
                content=message,
            ),
        )

    def append_user_message(self, message: str) -> None:
        """
        Add a message from the user to the conversation.

        Args:
            message (str): The message from the user.
        """
        self.messages.append(
            HumanMessage(
                content=message,
            ),
        )

    def append_image_message(
        self, message: str, image_url: str, local: bool = False
    ) -> None:
        """
        Add a user message with an image to the conversation. Also checks, in
        addition to the `local` flag, if the image URL is a local file path.
        If it is local, the image will be encoded as a base64 string to be
        passed to the LLM.

        Args:
            message (str): The message from the user.
            image_url (str): The URL of the image.
            local (bool): Whether the image is local or not. If local, it will
                be encoded as a base64 string to be passed to the LLM.
        """
        parsed_url = urllib.parse.urlparse(image_url)
        if local or not parsed_url.netloc:
            image_url = f"data:image/jpeg;base64,{encode_image(image_url)}"
        else:
            image_url = (
                f"data:image/jpeg;base64,{encode_image_from_url(image_url)}"
            )

        self.messages.append(
            HumanMessage(
                content=[
                    {"type": "text", "text": message},
                    {"type": "image_url", "image_url": {"url": image_url}},
                ],
            ),
        )

    def setup(self, context: str):
        """
        Set up the conversation with general prompts and a context.
        """
        for msg in self.prompts["primary_model_prompts"]:
            if msg:
                self.append_system_message(msg)

        for msg in self.prompts["correcting_agent_prompts"]:
            if msg:
                self.append_ca_message(msg)

        self.context = context
        msg = f"The topic of the research is {context}."
        self.append_system_message(msg)

    def setup_data_input_manual(self, data_input: str):
        self.data_input = data_input
        msg = f"The user has given information on the data input: {data_input}."
        self.append_system_message(msg)

    def setup_data_input_tool(self, df, input_file_name: str):
        self.data_input_tool = df

        for tool_name in self.prompts["tool_prompts"]:
            if tool_name in input_file_name:
                msg = self.prompts["tool_prompts"][tool_name].format(df=df)
                self.append_system_message(msg)

    def query(self, text: str, image_url: str = None) -> tuple[str, dict, str]:
        """
        The main workflow for querying the LLM API. Appends the most recent
        query to the conversation, optionally injects context from the RAG
        agent, and runs the primary query method of the child class.

        Args:
            text (str): The user query.

            image_url (str): The URL of an image to include in the conversation.
                Optional and only supported for models with vision capabilities.

        Returns:
            tuple: A tuple containing the response from the API, the token usage
                information, and the correction if necessary/desired.
        """

        if not image_url:
            self.append_user_message(text)
        else:
            self.append_image_message(text, image_url)

        self._inject_context(text)

        msg, token_usage = self._primary_query()

        if not token_usage:
            # indicates error
            return (msg, token_usage, None)

        if not self.correct:
            return (msg, token_usage, None)

        cor_msg = (
            "Correcting (using single sentences) ..."
            if self.split_correction
            else "Correcting ..."
        )

        if st:
            with st.spinner(cor_msg):
                corrections = self._correct_query(text)
        else:
            corrections = self._correct_query(text)

        if not corrections:
            return (msg, token_usage, None)

        correction = "\n".join(corrections)
        return (msg, token_usage, correction)

    def _correct_query(self, msg: str):
        corrections = []
        if self.split_correction:
            nltk.download("punkt")
            tokenizer = nltk.data.load("tokenizers/punkt/english.pickle")
            sentences = tokenizer.tokenize(msg)
            for sentence in sentences:
                correction = self._correct_response(sentence)

                if not str(correction).lower() in ["ok", "ok."]:
                    corrections.append(correction)
        else:
            correction = self._correct_response(msg)

            if not str(correction).lower() in ["ok", "ok."]:
                corrections.append(correction)

        return corrections

    @abstractmethod
    def _primary_query(self, text: str):
        pass

    @abstractmethod
    def _correct_response(self, msg: str):
        pass

    def _inject_context(self, text: str):
        """

        Inject the context received from the RAG agent into the prompt. The RAG
        agent will find the most similar n text fragments and add them to the
        message history object for usage in the next prompt. Uses the document
        summarisation prompt set to inject the context. The ultimate prompt
        should include the placeholder for the statements, `{statements}` (used
        for formatting the string).

        Args:
            text (str): The user query to be used for similarity search.
        """

        sim_msg = f"Performing similarity search to inject fragments ..."

        if st:
            with st.spinner(sim_msg):
                statements = []
                for agent in self.rag_agents:
                    try:
                        docs = agent.generate_responses(text)
                        statements = statements + [doc[0] for doc in docs]
                    except ValueError as e:
                        logger.warning(e)

        else:
            statements = []
            for agent in self.rag_agents:
                try:
                    docs = agent.generate_responses(text)
                    statements = statements + [doc[0] for doc in docs]
                except ValueError as e:
                    logger.warning(e)

        if statements and len(statements) > 0:
            prompts = self.prompts["rag_agent_prompts"]
            self.current_statements = statements
            for i, prompt in enumerate(prompts):
                # if last prompt, format the statements into the prompt
                if i == len(prompts) - 1:
                    self.append_system_message(
                        prompt.format(statements=statements)
                    )
                else:
                    self.append_system_message(prompt)

    def get_last_injected_context(self) -> list[dict]:
        """
        Get a formatted list of the last context injected into the
        conversation. Contains one dictionary for each RAG mode.

        Returns:
            List[dict]: A list of dictionaries containing the mode and context
            for each RAG agent.
        """
        last_context = []
        for agent in self.rag_agents:
            last_context.append(
                {"mode": agent.mode, "context": agent.last_response}
            )
        return last_context

    def get_msg_json(self):
        """
        Return a JSON representation (of a list of dicts) of the messages in
        the conversation. The keys of the dicts are the roles, the values are
        the messages.

        Returns:
            str: A JSON representation of the messages in the conversation.
        """
        d = []
        for msg in self.messages:
            if isinstance(msg, SystemMessage):
                role = "system"
            elif isinstance(msg, HumanMessage):
                role = "user"
            elif isinstance(msg, AIMessage):
                role = "ai"
            else:
                raise ValueError(f"Unknown message type: {type(msg)}")

            d.append({role: msg.content})

        return json.dumps(d)

    def reset(self):
        """
        Resets the conversation to the initial state.
        """

        self.history = []
        self.messages = []
        self.ca_messages = []
        self.current_statements = []


class WasmConversation(Conversation):
    def __init__(
        self,
        model_name: str,
        prompts: dict,
        correct: bool = True,
        split_correction: bool = False,
    ):
        """

        This class is used to return the complete query as a string to be used
        in the frontend running the wasm model. It does not call the API itself,
        but updates the message history similarly to the other conversation
        classes. It overrides the `query` method from the `Conversation` class
        to return a plain string that contains the entire message for the model
        as the first element of the tuple. The second and third elements are
        `None` as there is no token usage or correction for the wasm model.

        """
        super().__init__(
            model_name=model_name,
            prompts=prompts,
            correct=correct,
            split_correction=split_correction,
        )

    def query(self, text: str):
        """
        Return the entire message history as a single string. This is the
        message that is sent to the wasm model.

        Args:
            text (str): The user query.

            collection_name (str): The name of the collection to use for
                retrieval-augmented generation.

        Returns:
            tuple: A tuple containing the message history as a single string,
                and `None` for the second and third elements of the tuple.
        """
        self.append_user_message(text)

        self._inject_context(text)

        return (self._primary_query(), None, None)

    def _primary_query(self):
        """
        Concatenate all messages in the conversation into a single string and
        return it. Currently discards information about roles (system, user).
        """
        return "\n".join([m.content for m in self.messages])

    def _correct_response(self, msg: str):
        """
        This method is not used for the wasm model.
        """
        return "ok"

    def set_api_key(self, api_key: str, user: str | None = None):
        """
        This method is not used for the wasm model.
        """
        return True


class XinferenceConversation(Conversation):
    def __init__(
        self,
        base_url: str,
        prompts: dict,
        model_name: str = "auto",
        correct: bool = True,
        split_correction: bool = False,
    ):
        """

        Connect to an open-source LLM via the Xinference client library and set
        up a conversation with the user.  Also initialise a second
        conversational agent to provide corrections to the model output, if
        necessary.

        Args:

            base_url (str): The base URL of the Xinference instance (should not
            include the /v1 part).

            prompts (dict): A dictionary of prompts to use for the conversation.

            model_name (str): The name of the model to use. Will be mapped to
            the according uid from the list of available models. Can be set to
            "auto" to use the first available model.

            correct (bool): Whether to correct the model output.

            split_correction (bool): Whether to correct the model output by
            splitting the output into sentences and correcting each sentence
            individually.

        """

        super().__init__(
            model_name=model_name,
            prompts=prompts,
            correct=correct,
            split_correction=split_correction,
        )
        self.client = Client(base_url=base_url)

        self.models = {}
        self.load_models()

        self.ca_model_name = model_name

        self.set_api_key()

        # TODO make accessible by drop-down

    def load_models(self):
        for id, model in self.client.list_models().items():
            model["id"] = id
            self.models[model["model_name"]] = model

    # def list_models_by_type(self, type: str):
    #     names = []
    #     if type == 'embed' or type == 'embedding':
    #         for name, model in self.models.items():
    #             if "model_ability" in model:
    #                 if "embed" in model["model_ability"]:
    #                     names.append(name)
    #             elif model["model_type"] == "embedding":
    #                 names.append(name)
    #         return names
    #     for name, model in self.models.items():
    #         if "model_ability" in model:
    #             if type in model["model_ability"]:
    #                 names.append(name)
    #         elif model["model_type"] == type:
    #             names.append(name)
    #     return names

    def append_system_message(self, message: str):
        """
        We override the system message addition because Xinference does not
        accept multiple system messages. We concatenate them if there are
        multiple.

        Args:
            message (str): The message to append.
        """
        # if there is not already a system message in self.messages
        if not any(isinstance(m, SystemMessage) for m in self.messages):
            self.messages.append(
                SystemMessage(
                    content=message,
                ),
            )
        else:
            # if there is a system message, append to the last one
            for i, msg in enumerate(self.messages):
                if isinstance(msg, SystemMessage):
                    self.messages[i].content += f"\n{message}"
                    break

    def append_ca_message(self, message: str):
        """

        We also override the system message addition for the correcting agent,
        likewise because Xinference does not accept multiple system messages. We
        concatenate them if there are multiple.

        TODO this currently assumes that the correcting agent is the same model
        as the primary one.

        Args:
            message (str): The message to append.
        """
        # if there is not already a system message in self.messages
        if not any(isinstance(m, SystemMessage) for m in self.ca_messages):
            self.ca_messages.append(
                SystemMessage(
                    content=message,
                ),
            )
        else:
            # if there is a system message, append to the last one
            for i, msg in enumerate(self.ca_messages):
                if isinstance(msg, SystemMessage):
                    self.ca_messages[i].content += f"\n{message}"
                    break

    def _primary_query(self):
        """

        Query the Xinference client API with the user's message and return the
        response using the message history (flattery system messages, prior
        conversation) as context. Correct the response if necessary.

        LLaMA2 architecture does not accept separate system messages, so we
        concatenate the system message with the user message to form the prompt.
        'LLaMA enforces a strict rule that chats should alternate
        user/assistant/user/assistant, and the system message, if present,
        should be embedded into the first user message.' (from
        https://discuss.huggingface.co/t/issue-with-llama-2-chat-template-and-out-of-date-documentation/61645/3)

        Returns:

            tuple: A tuple containing the response from the Xinference API
            (formatted similarly to responses from the OpenAI API) and the token
            usage.

        """
        try:
            history = self._create_history()
            # TODO this is for LLaMA2 arch, may be different for newer models
            prompt = history.pop()
            response = self.model.chat(
                prompt=prompt["content"],
                chat_history=history,
                generate_config={"max_tokens": 2048, "temperature": 0},
            )
        except (
            openai._exceptions.APIError,
            openai._exceptions.OpenAIError,
            openai._exceptions.ConflictError,
            openai._exceptions.NotFoundError,
            openai._exceptions.APIStatusError,
            openai._exceptions.RateLimitError,
            openai._exceptions.APITimeoutError,
            openai._exceptions.BadRequestError,
            openai._exceptions.APIConnectionError,
            openai._exceptions.AuthenticationError,
            openai._exceptions.InternalServerError,
            openai._exceptions.PermissionDeniedError,
            openai._exceptions.UnprocessableEntityError,
            openai._exceptions.APIResponseValidationError,
        ) as e:
            return str(e), None

        msg = response["choices"][0]["message"]["content"]
        token_usage = response["usage"]

        self._update_usage_stats(self.model_name, token_usage)

        self.append_ai_message(msg)

        return msg, token_usage

    def _create_history(self):
        history = []
        # extract text components from message contents
        msg_texts = [
            m.content[0]["text"] if isinstance(m.content, list) else m.content
            for m in self.messages
        ]

        # check if last message is an image message
        is_image_message = False
        if isinstance(self.messages[-1].content, list):
            is_image_message = (
                self.messages[-1].content[1]["type"] == "image_url"
            )

        # find location of last AI message (if any)
        last_ai_message = None
        for i, m in enumerate(self.messages):
            if isinstance(m, AIMessage):
                last_ai_message = i

        # concatenate all messages before the last AI message into one message
        if last_ai_message:
            history.append(
                {
                    "role": "user",
                    "content": "\n".join(
                        [m for m in msg_texts[:last_ai_message]]
                    ),
                }
            )
            # then append the last AI message
            history.append(
                {
                    "role": "assistant",
                    "content": msg_texts[last_ai_message],
                }
            )

            # then concatenate all messages after that
            # into one HumanMessage
            history.append(
                {
                    "role": "user",
                    "content": "\n".join(
                        [m for m in msg_texts[last_ai_message + 1 :]]
                    ),
                }
            )

        # if there is no AI message, concatenate all messages into one user
        # message
        else:
            history.append(
                {
                    "role": "user",
                    "content": "\n".join([m for m in msg_texts[:]]),
                }
            )

        # if the last message is an image message, add the image to the history
        if is_image_message:
            history[-1]["content"] = [
                {"type": "text", "text": history[-1]["content"]},
                {
                    "type": "image_url",
                    "image_url": {
                        "url": self.messages[-1].content[1]["image_url"]["url"]
                    },
                },
            ]
        return history

    def _correct_response(self, msg: str):
        """

        Correct the response from the Xinference API by sending it to a
        secondary language model. Optionally split the response into single
        sentences and correct each sentence individually. Update usage stats.

        Args:
            msg (str): The response from the model.

        Returns:
            str: The corrected response (or OK if no correction necessary).
        """
        ca_messages = self.ca_messages.copy()
        ca_messages.append(
            HumanMessage(
                content=msg,
            ),
        )
        ca_messages.append(
            SystemMessage(
                content="If there is nothing to correct, please respond "
                "with just 'OK', and nothing else!",
            ),
        )
        history = []
        for m in self.messages:
            if isinstance(m, SystemMessage):
                history.append({"role": "system", "content": m.content})
            elif isinstance(m, HumanMessage):
                history.append({"role": "user", "content": m.content})
            elif isinstance(m, AIMessage):
                history.append({"role": "assistant", "content": m.content})
        prompt = history.pop()
        response = self.ca_model.chat(
            prompt=prompt["content"],
            chat_history=history,
            generate_config={"max_tokens": 2048, "temperature": 0},
        )

        correction = response["choices"][0]["message"]["content"]
        token_usage = response["usage"]

        self._update_usage_stats(self.ca_model_name, token_usage)

        return correction

    def _update_usage_stats(self, model: str, token_usage: dict):
        """
        Update redis database with token usage statistics using the usage_stats
        object with the increment method.

        Args:
            model (str): The model name.

            token_usage (dict): The token usage statistics.
        """
        pass

    def set_api_key(self):
        """
        Try to get the Xinference model from the client API. If the model is
        found, initialise the conversational agent. If the model is not found,
        `get_model` will raise a RuntimeError.

        Returns:
            bool: True if the model is found, False otherwise.
        """

        try:
            if self.model_name is None or self.model_name == "auto":
                self.model_name = self.list_models_by_type("chat")[0]
            self.model = self.client.get_model(
                self.models[self.model_name]["id"]
            )

            if self.ca_model_name is None or self.ca_model_name == "auto":
                self.ca_model_name = self.list_models_by_type("chat")[0]
            self.ca_model = self.client.get_model(
                self.models[self.ca_model_name]["id"]
            )
            return True

        except RuntimeError as e:
            # TODO handle error, log?
            return False

    def list_models_by_type(self, type: str):
        names = []
        if type == "embed" or type == "embedding":
            for name, model in self.models.items():
                if "model_ability" in model:
                    if "embed" in model["model_ability"]:
                        names.append(name)
                elif model["model_type"] == "embedding":
                    names.append(name)
            return names
        for name, model in self.models.items():
            if "model_ability" in model:
                if type in model["model_ability"]:
                    names.append(name)
            elif model["model_type"] == type:
                names.append(name)
        return names


class OllamaConversation(Conversation):
    def set_api_key(self, api_key: str, user: Optional[str] = None):
        pass

    def __init__(
        self,
        base_url: str,
        prompts: dict,
        model_name: str = "llama3",
        correct: bool = True,
        split_correction: bool = False,
    ):
        """

        Connect to an Ollama LLM via the Ollama/Langchain library and set
        up a conversation with the user. Also initialise a second
        conversational agent to provide corrections to the model output, if
        necessary.

        Args:

            base_url (str): The base URL of the Ollama instance.

            prompts (dict): A dictionary of prompts to use for the conversation.

            model_name (str): The name of the model to use. Can be any model name available in your Ollama instance.

            correct (bool): Whether to correct the model output.

            split_correction (bool): Whether to correct the model output by
            splitting the output into sentences and correcting each sentence
            individually.

        """
        super().__init__(
            model_name=model_name,
            prompts=prompts,
            correct=correct,
            split_correction=split_correction,
        )
        self.model_name = model_name
        self.model = ChatOllama(
            base_url=base_url, model=self.model_name, temperature=0.0
        )

        self.ca_model_name = "mixtral:latest"

        self.ca_model = ChatOllama(
            base_url=base_url, model_name=self.ca_model_name, temperature=0.0
        )

    def append_system_message(self, message: str):
        """
        We override the system message addition because Ollama does not
        accept multiple system messages. We concatenate them if there are
        multiple.

        Args:
            message (str): The message to append.
        """
        # if there is not already a system message in self.messages
        if not any(isinstance(m, SystemMessage) for m in self.messages):
            self.messages.append(
                SystemMessage(
                    content=message,
                ),
            )
        else:
            # if there is a system message, append to the last one
            for i, msg in enumerate(self.messages):
                if isinstance(msg, SystemMessage):
                    self.messages[i].content += f"\n{message}"
                    break

    def append_ca_message(self, message: str):
        """

        We also override the system message addition for the correcting agent,
        likewise because Ollama does not accept multiple system messages. We
        concatenate them if there are multiple.

        TODO this currently assumes that the correcting agent is the same model
        as the primary one.

        Args:
            message (str): The message to append.
        """
        # if there is not already a system message in self.messages
        if not any(isinstance(m, SystemMessage) for m in self.ca_messages):
            self.ca_messages.append(
                SystemMessage(
                    content=message,
                ),
            )
        else:
            # if there is a system message, append to the last one
            for i, msg in enumerate(self.ca_messages):
                if isinstance(msg, SystemMessage):
                    self.ca_messages[i].content += f"\n{message}"
                    break

    def _primary_query(self):
        """

        Query the Ollama client API with the user's message and return the
        response using the message history (flattery system messages, prior
        conversation) as context. Correct the response if necessary.

        Returns:

            tuple: A tuple containing the response from the Ollama API
            (formatted similarly to responses from the OpenAI API) and the token
            usage.

        """
        try:
            messages = self._create_history(self.messages)
            response = self.model.invoke(
                messages
                # ,generate_config={"max_tokens": 2048, "temperature": 0},
            )
        except (
            openai._exceptions.APIError,
            openai._exceptions.OpenAIError,
            openai._exceptions.ConflictError,
            openai._exceptions.NotFoundError,
            openai._exceptions.APIStatusError,
            openai._exceptions.RateLimitError,
            openai._exceptions.APITimeoutError,
            openai._exceptions.BadRequestError,
            openai._exceptions.APIConnectionError,
            openai._exceptions.AuthenticationError,
            openai._exceptions.InternalServerError,
            openai._exceptions.PermissionDeniedError,
            openai._exceptions.UnprocessableEntityError,
            openai._exceptions.APIResponseValidationError,
        ) as e:
            return str(e), None
        response_dict = response.dict()
        msg = response_dict["content"]
        token_usage = response_dict["response_metadata"]["eval_count"]

        self._update_usage_stats(self.model_name, token_usage)

        self.append_ai_message(msg)

        return msg, token_usage

    def _create_history(self, messages):
        history = []
        for i, m in enumerate(messages):
            if isinstance(m, AIMessage):
                history.append(AIMessage(content=m.content))
            elif isinstance(m, HumanMessage):
                history.append(HumanMessage(content=m.content))
            elif isinstance(m, SystemMessage):
                history.append(SystemMessage(content=m.content))

        return history

    def _correct_response(self, msg: str):
        """

        Correct the response from the Ollama API by sending it to a
        secondary language model. Optionally split the response into single
        sentences and correct each sentence individually. Update usage stats.

        Args:
            msg (str): The response from the model.

        Returns:
            str: The corrected response (or OK if no correction necessary).
        """
        ca_messages = self.ca_messages.copy()
        ca_messages.append(
            HumanMessage(
                content=msg,
            ),
        )
        ca_messages.append(
            SystemMessage(
                content="If there is nothing to correct, please respond "
                "with just 'OK', and nothing else!",
            ),
        )
        response = self.ca_model.invoke(
            chat_history=self._create_history(self.messages)
        ).dict()
        correction = response["content"]
        token_usage = response["eval_count"]

        self._update_usage_stats(self.ca_model_name, token_usage)

        return correction

    def _update_usage_stats(self, model: str, token_usage: dict):
        """
        Update redis database with token usage statistics using the usage_stats
        object with the increment method.

        Args:
            model (str): The model name.

            token_usage (dict): The token usage statistics.
        """
        pass


class GptConversation(Conversation):
    def __init__(
        self,
        model_name: str,
        prompts: dict,
        correct: bool = True,
        split_correction: bool = False,
    ):
        """
        Connect to OpenAI's GPT API and set up a conversation with the user.
        Also initialise a second conversational agent to provide corrections to
        the model output, if necessary.

        Args:
            model_name (str): The name of the model to use.

            prompts (dict): A dictionary of prompts to use for the conversation.

            split_correction (bool): Whether to correct the model output by
                splitting the output into sentences and correcting each
                sentence individually.
        """
        super().__init__(
            model_name=model_name,
            prompts=prompts,
            correct=correct,
            split_correction=split_correction,
        )

        self.ca_model_name = "gpt-3.5-turbo"
        # TODO make accessible by drop-down

    def set_api_key(self, api_key: str, user: str):
        """
        Set the API key for the OpenAI API. If the key is valid, initialise the
        conversational agent. Set the user for usage statistics.

        Args:
            api_key (str): The API key for the OpenAI API.

            user (str): The user for usage statistics.

        Returns:
            bool: True if the API key is valid, False otherwise.
        """
        client = openai.OpenAI(
            api_key=api_key,
        )
        self.user = user

        try:
            client.models.list()
            self.chat = ChatOpenAI(
                model_name=self.model_name,
                temperature=0,
                openai_api_key=api_key,
            )
            self.ca_chat = ChatOpenAI(
                model_name=self.ca_model_name,
                temperature=0,
                openai_api_key=api_key,
            )
            if user == "community":
                self.usage_stats = get_stats(user=user)

            return True

        except openai._exceptions.AuthenticationError as e:
            return False

    def _primary_query(self):
        """
        Query the OpenAI API with the user's message and return the response
        using the message history (flattery system messages, prior conversation)
        as context. Correct the response if necessary.

        Returns:
            tuple: A tuple containing the response from the OpenAI API and the
                token usage.
        """
        try:
            response = self.chat.generate([self.messages])
        except (
            openai._exceptions.APIError,
            openai._exceptions.OpenAIError,
            openai._exceptions.ConflictError,
            openai._exceptions.NotFoundError,
            openai._exceptions.APIStatusError,
            openai._exceptions.RateLimitError,
            openai._exceptions.APITimeoutError,
            openai._exceptions.BadRequestError,
            openai._exceptions.APIConnectionError,
            openai._exceptions.AuthenticationError,
            openai._exceptions.InternalServerError,
            openai._exceptions.PermissionDeniedError,
            openai._exceptions.UnprocessableEntityError,
            openai._exceptions.APIResponseValidationError,
        ) as e:
            return str(e), None

        msg = response.generations[0][0].text
        token_usage = response.llm_output.get("token_usage")

        self._update_usage_stats(self.model_name, token_usage)

        self.append_ai_message(msg)

        return msg, token_usage

    def _correct_response(self, msg: str):
        """
        Correct the response from the OpenAI API by sending it to a secondary
        language model. Optionally split the response into single sentences and
        correct each sentence individually. Update usage stats.

        Args:
            msg (str): The response from the OpenAI API.

        Returns:
            str: The corrected response (or OK if no correction necessary).
        """
        ca_messages = self.ca_messages.copy()
        ca_messages.append(
            HumanMessage(
                content=msg,
            ),
        )
        ca_messages.append(
            SystemMessage(
                content="If there is nothing to correct, please respond "
                "with just 'OK', and nothing else!",
            ),
        )

        response = self.ca_chat.generate([ca_messages])

        correction = response.generations[0][0].text
        token_usage = response.llm_output.get("token_usage")

        self._update_usage_stats(self.ca_model_name, token_usage)

        return correction

    def _update_usage_stats(self, model: str, token_usage: dict):
        """
        Update redis database with token usage statistics using the usage_stats
        object with the increment method.

        Args:
            model (str): The model name.

            token_usage (dict): The token usage statistics.
        """
        if self.user == "community":
            self.usage_stats.increment(
                f"usage:[date]:[user]",
                {f"{k}:{model}": v for k, v in token_usage.items()},
            )


class AzureGptConversation(GptConversation):
    def __init__(
        self,
        deployment_name: str,
        model_name: str,
        prompts: dict,
        correct: bool = True,
        split_correction: bool = False,
        version: Optional[str] = None,
        base_url: Optional[str] = None,
    ):
        """
        Connect to Azure's GPT API and set up a conversation with the user.
        Extends GptConversation.

        Args:
            deployment_name (str): The name of the Azure deployment to use.

            model_name (str): The name of the model to use. This is distinct
                from the deployment name.

            prompts (dict): A dictionary of prompts to use for the conversation.

            correct (bool): Whether to correct the model output.

            split_correction (bool): Whether to correct the model output by
                splitting the output into sentences and correcting each
                sentence individually.

            version (str): The version of the Azure API to use.

            base_url (str): The base URL of the Azure API to use.
        """
        super().__init__(
            model_name=model_name,
            prompts=prompts,
            correct=correct,
            split_correction=split_correction,
        )

        self.version = version
        self.base_url = base_url
        self.deployment_name = deployment_name

    def set_api_key(self, api_key: str, user: Optional[str] = None):
        """
        Set the API key for the Azure API. If the key is valid, initialise the
        conversational agent. No user stats on Azure.

        Args:
            api_key (str): The API key for the Azure API.

        Returns:
            bool: True if the API key is valid, False otherwise.
        """

        try:
            self.chat = AzureChatOpenAI(
                deployment_name=self.deployment_name,
                model_name=self.model_name,
                openai_api_version=self.version,
                azure_endpoint=self.base_url,
                openai_api_key=api_key,
                temperature=0,
            )
            # TODO this is the same model as the primary one; refactor to be
            # able to use any model for correction
            self.ca_chat = AzureChatOpenAI(
                deployment_name=self.deployment_name,
                model_name=self.model_name,
                openai_api_version=self.version,
                azure_endpoint=self.base_url,
                openai_api_key=api_key,
                temperature=0,
            )

            test = self.chat.generate([[HumanMessage(content="Hello")]])

            return True

        except openai._exceptions.AuthenticationError as e:
            return False

    def _update_usage_stats(self, model: str, token_usage: dict):
        """
        We do not track usage stats for Azure.
        """
        return


class BloomConversation(Conversation):
    def __init__(
        self,
        model_name: str,
        prompts: dict,
        split_correction: bool,
    ):
        """
        DEPRECATED: Superceded by XinferenceConversation.
        """
        super().__init__(
            model_name=model_name,
            prompts=prompts,
            split_correction=split_correction,
        )

        self.messages = []

    def set_api_key(self, api_key: str, user: Optional[str] = None):
        self.chat = HuggingFaceHub(
            repo_id=self.model_name,
            model_kwargs={"temperature": 1.0},  # "regular sampling"
            # as per https://huggingface.co/docs/api-inference/detailed_parameters
            huggingfacehub_api_token=api_key,
        )

        try:
            self.chat.generate(["Hello, I am a biomedical researcher."])
            return True
        except ValueError as e:
            return False

    def _cast_messages(self, messages):
        """
        Render the different roles of the chat-based conversation as plain text.
        """
        cast = ""
        for m in messages:
            if isinstance(m, SystemMessage):
                cast += f"System: {m.content}\n"
            elif isinstance(m, HumanMessage):
                cast += f"Human: {m.content}\n"
            elif isinstance(m, AIMessage):
                cast += f"AI: {m.content}\n"
            else:
                raise ValueError(f"Unknown message type: {type(m)}")

        return cast

    def _primary_query(self):
        response = self.chat.generate([self._cast_messages(self.messages)])

        msg = response.generations[0][0].text
        token_usage = {
            "prompt_tokens": 0,
            "completion_tokens": 0,
            "total_tokens": 0,
        }

        self.append_ai_message(msg)

        return msg, token_usage

    def _correct_response(self, msg: str):
        return "ok"<|MERGE_RESOLUTION|>--- conflicted
+++ resolved
@@ -16,11 +16,6 @@
 import logging
 import urllib.parse
 
-<<<<<<< HEAD
-from langchain.llms import HuggingFaceHub
-from langchain.schema import AIMessage, HumanMessage, SystemMessage
-from langchain.chat_models import ChatOpenAI, AzureChatOpenAI, ChatOllama
-=======
 from langchain_community.chat_models import (
     ChatOpenAI,
     AzureChatOpenAI,
@@ -29,16 +24,12 @@
 from langchain_community.llms.huggingface_hub import HuggingFaceHub
 from langchain_core.messages import AIMessage, HumanMessage, SystemMessage
 from xinference.client import Client
->>>>>>> 89ec5af3
 import nltk
 import openai
 
 from ._stats import get_stats
 from .rag_agent import RagAgent
-<<<<<<< HEAD
 from ._image import encode_image, encode_image_from_url
-=======
->>>>>>> 89ec5af3
 
 logger = logging.getLogger(__name__)
 
