--- conflicted
+++ resolved
@@ -544,11 +544,7 @@
 
             return True
 
-<<<<<<< HEAD
-        except (openai.error.AuthenticationError, ValidationError) as e:
-=======
         except openai._exceptions.AuthenticationError as e:
->>>>>>> 5046f2b4
             return False
 
     def _update_usage_stats(self, model: str, token_usage: dict):
