[tool.poetry]
name = "biochatter"
version = "0.4.13"
description = "Backend library for conversational AI in biomedicine"
authors = [
    "Sebastian Lobentanzer <sebastian.lobentanzer@gmail.com>",
    "Shaohong Feng <shaohong.feng.78@gmail.com>",
    "Andreas Maier <andreas.maier-1@uni-hamburg.de"
]
license = "MIT"
readme = "README.md"

[tool.poetry.dependencies]
python = ">=3.10,<3.12"
langchain = "^0.2.5"
openai = "^1.1.0"
pymupdf = "^1.22.3"
pymilvus = "2.2.8"
tiktoken = "^0.5.2"
nltk = "^3.8.1"
redis = "^4.5.5"
retry = "^0.9.2"
stringcase = "^1.2.0"
transformers = "^4.30.2"
streamlit = { version = "^1.23.1", optional = true }
gTTS = { version = "^2.3.2", optional = true }
xinference = { version = "^0.12.0", optional = true }
rsa = "^4.9"
cryptography = "^41.0.7"
neo4j-utils = "^0.0.7"
seaborn = "^0.13.2"
rouge_score = "0.1.2"
evaluate = "^0.4.1"
<<<<<<< HEAD
pillow = ">=10.2,<11.0"
pdf2image = "^1.16.0"
=======
langchain-community = "^0.2.5"
>>>>>>> 89ec5af3

[tool.poetry.extras]
streamlit = ["streamlit"]
podcast = ["gTTS"]
xinference = ["xinference"]

[tool.poetry.group.dev.dependencies]
pytest = "^7.4.0"
bump2version = "^1.0.1"
mkdocs-material = {extras = ["imaging"], version = "^9.5.10"}
mkdocstrings = {extras = ["python"], version = "^0.24.0"}
black = "^23.12.1"
isort = "^5.10.1"
flake8 = "^6.1.0"
pre-commit = ">=2.17.0"
mkdocs-table-reader-plugin = "^2.0.3"
scipy = "^1.12.0"

[build-system]
requires = ["poetry-core"]
build-backend = "poetry.core.masonry.api"

[tool.black]
line-length = 80
target-version = ['py310']
include = '\.pyi?$'
exclude = '''
(
  /(
      \.eggs
    | \.git
    | \.hg
    | \.mypy_cache
    | \.tox
    | \.venv
    | _build
    | buck-out
    | build
    | dist
  )/
)
'''

[tool.isort]
from_first = true
line_length = 80
multi_line_output = 3
include_trailing_comma = true
use_parentheses = true
known_num="numpy,pandas"
sections = "FUTURE,STDLIB,THIRDPARTY,NUM,FIRSTPARTY,LOCALFOLDER"
no_lines_before="LOCALFOLDER"
balanced_wrapping = true
force_grid_wrap = 0
length_sort = "1"
indent = "    "
profile = "black"

[tool.flake8]
ignore = ["E203", "D200", "D202", "D401", "D105", "W504"]
per-file-ignores = [
    "docs/source/conf.py:D100",
    "tests/*:D100,D101,D102",
    "*/__init__.py:F401"
]
max-line-length = 80
count = true<|MERGE_RESOLUTION|>--- conflicted
+++ resolved
@@ -31,12 +31,9 @@
 seaborn = "^0.13.2"
 rouge_score = "0.1.2"
 evaluate = "^0.4.1"
-<<<<<<< HEAD
 pillow = ">=10.2,<11.0"
 pdf2image = "^1.16.0"
-=======
 langchain-community = "^0.2.5"
->>>>>>> 89ec5af3
 
 [tool.poetry.extras]
 streamlit = ["streamlit"]
